import json
import time
import uuid
from enum import Enum
from typing import Dict, List, Literal, Optional, Tuple, Union

from openai._models import BaseModel as OpenAIObject
from pydantic import ConfigDict
from typing_extensions import Dict, Required, TypedDict, override

from ..litellm_core_utils.core_helpers import map_finish_reason
from .llms.openai import ChatCompletionToolCallChunk, ChatCompletionUsageBlock


def _generate_id():  # private helper function
    return "chatcmpl-" + str(uuid.uuid4())


class LiteLLMCommonStrings(Enum):
    redacted_by_litellm = "redacted by litellm. 'litellm.turn_off_message_logging=True'"


SupportedCacheControls = ["ttl", "s-maxage", "no-cache", "no-store"]


class CostPerToken(TypedDict):
    input_cost_per_token: float
    output_cost_per_token: float


class ProviderField(TypedDict):
    field_name: str
    field_type: Literal["string"]
    field_description: str
    field_value: str


class ModelInfo(TypedDict, total=False):
    """
    Model info for a given model, this is information found in litellm.model_prices_and_context_window.json
    """

    max_tokens: Required[Optional[int]]
    max_input_tokens: Required[Optional[int]]
    max_output_tokens: Required[Optional[int]]
    input_cost_per_token: Required[float]
    input_cost_per_character: Optional[float]  # only for vertex ai models
    input_cost_per_token_above_128k_tokens: Optional[float]  # only for vertex ai models
    input_cost_per_character_above_128k_tokens: Optional[
        float
    ]  # only for vertex ai models
    input_cost_per_image: Optional[float]  # only for vertex ai models
    input_cost_per_audio_per_second: Optional[float]  # only for vertex ai models
    input_cost_per_video_per_second: Optional[float]  # only for vertex ai models
    output_cost_per_token: Required[float]
    output_cost_per_character: Optional[float]  # only for vertex ai models
    output_cost_per_token_above_128k_tokens: Optional[
        float
    ]  # only for vertex ai models
    output_cost_per_character_above_128k_tokens: Optional[
        float
    ]  # only for vertex ai models
    output_cost_per_image: Optional[float]
<<<<<<< HEAD
    output_cost_per_video_per_second: Optional[float]
    output_cost_per_audio_per_second: Optional[float]
    output_vector_size: Optional[int]
=======
    output_cost_per_video_per_second: Optional[float]  # only for vertex ai models
    output_cost_per_audio_per_second: Optional[float]  # only for vertex ai models
>>>>>>> ffcf9e69
    litellm_provider: Required[str]
    mode: Required[
        Literal[
            "completion", "embedding", "image_generation", "chat", "audio_transcription"
        ]
    ]
    supported_openai_params: Required[Optional[List[str]]]
    supports_system_messages: Optional[bool]
    supports_response_schema: Optional[bool]


class GenericStreamingChunk(TypedDict):
    text: Required[str]
    tool_use: Optional[ChatCompletionToolCallChunk]
    is_finished: Required[bool]
    finish_reason: Required[str]
    usage: Optional[ChatCompletionUsageBlock]
    index: int


from enum import Enum


class CallTypes(Enum):
    embedding = "embedding"
    aembedding = "aembedding"
    completion = "completion"
    acompletion = "acompletion"
    atext_completion = "atext_completion"
    text_completion = "text_completion"
    image_generation = "image_generation"
    aimage_generation = "aimage_generation"
    moderation = "moderation"
    amoderation = "amoderation"
    atranscription = "atranscription"
    transcription = "transcription"
    aspeech = "aspeech"
    speech = "speech"


class TopLogprob(OpenAIObject):
    token: str
    """The token."""

    bytes: Optional[List[int]] = None
    """A list of integers representing the UTF-8 bytes representation of the token.

    Useful in instances where characters are represented by multiple tokens and
    their byte representations must be combined to generate the correct text
    representation. Can be `null` if there is no bytes representation for the token.
    """

    logprob: float
    """The log probability of this token, if it is within the top 20 most likely
    tokens.

    Otherwise, the value `-9999.0` is used to signify that the token is very
    unlikely.
    """


class ChatCompletionTokenLogprob(OpenAIObject):
    token: str
    """The token."""

    bytes: Optional[List[int]] = None
    """A list of integers representing the UTF-8 bytes representation of the token.

    Useful in instances where characters are represented by multiple tokens and
    their byte representations must be combined to generate the correct text
    representation. Can be `null` if there is no bytes representation for the token.
    """

    logprob: float
    """The log probability of this token, if it is within the top 20 most likely
    tokens.

    Otherwise, the value `-9999.0` is used to signify that the token is very
    unlikely.
    """

    top_logprobs: List[TopLogprob]
    """List of the most likely tokens and their log probability, at this token
    position.

    In rare cases, there may be fewer than the number of requested `top_logprobs`
    returned.
    """


class ChoiceLogprobs(OpenAIObject):
    content: Optional[List[ChatCompletionTokenLogprob]] = None
    """A list of message content tokens with log probability information."""


class FunctionCall(OpenAIObject):
    arguments: str
    name: Optional[str] = None


class Function(OpenAIObject):
    arguments: str
    name: Optional[str] = None

    def __init__(
        self,
        arguments: Optional[Union[Dict, str]],
        name: Optional[str] = None,
        **params,
    ):
        if arguments is None:
            arguments = ""
        elif isinstance(arguments, Dict):
            arguments = json.dumps(arguments)
        else:
            arguments = arguments

        name = name

        # Build a dictionary with the structure your BaseModel expects
        data = {"arguments": arguments, "name": name, **params}

        super(Function, self).__init__(**data)

    def __contains__(self, key):
        # Define custom behavior for the 'in' operator
        return hasattr(self, key)

    def get(self, key, default=None):
        # Custom .get() method to access attributes with a default value if the attribute doesn't exist
        return getattr(self, key, default)

    def __getitem__(self, key):
        # Allow dictionary-style access to attributes
        return getattr(self, key)

    def __setitem__(self, key, value):
        # Allow dictionary-style assignment of attributes
        setattr(self, key, value)


class ChatCompletionDeltaToolCall(OpenAIObject):
    id: Optional[str] = None
    function: Function
    type: Optional[str] = None
    index: int


class HiddenParams(OpenAIObject):
    original_response: Optional[str] = None
    model_id: Optional[str] = None  # used in Router for individual deployments
    api_base: Optional[str] = None  # returns api base used for making completion call

    model_config = ConfigDict(extra="allow", protected_namespaces=())

    def get(self, key, default=None):
        # Custom .get() method to access attributes with a default value if the attribute doesn't exist
        return getattr(self, key, default)

    def __getitem__(self, key):
        # Allow dictionary-style access to attributes
        return getattr(self, key)

    def __setitem__(self, key, value):
        # Allow dictionary-style assignment of attributes
        setattr(self, key, value)

    def json(self, **kwargs):
        try:
            return self.model_dump()  # noqa
        except:
            # if using pydantic v1
            return self.dict()


class ChatCompletionMessageToolCall(OpenAIObject):
    def __init__(
        self,
        function: Union[Dict, Function],
        id: Optional[str] = None,
        type: Optional[str] = None,
        **params,
    ):
        super(ChatCompletionMessageToolCall, self).__init__(**params)
        if isinstance(function, Dict):
            self.function = Function(**function)
        else:
            self.function = function

        if id is not None:
            self.id = id
        else:
            self.id = f"{uuid.uuid4()}"

        if type is not None:
            self.type = type
        else:
            self.type = "function"

    def __contains__(self, key):
        # Define custom behavior for the 'in' operator
        return hasattr(self, key)

    def get(self, key, default=None):
        # Custom .get() method to access attributes with a default value if the attribute doesn't exist
        return getattr(self, key, default)

    def __getitem__(self, key):
        # Allow dictionary-style access to attributes
        return getattr(self, key)

    def __setitem__(self, key, value):
        # Allow dictionary-style assignment of attributes
        setattr(self, key, value)


class Message(OpenAIObject):
    def __init__(
        self,
        content: Optional[str] = "default",
        role="assistant",
        logprobs=None,
        function_call=None,
        tool_calls=None,
        **params,
    ):
        super(Message, self).__init__(**params)
        self.content = content
        self.role = role
        if function_call is not None:
            self.function_call = FunctionCall(**function_call)

        if tool_calls is not None:
            self.tool_calls = []
            for tool_call in tool_calls:
                self.tool_calls.append(ChatCompletionMessageToolCall(**tool_call))

        if logprobs is not None:
            self._logprobs = ChoiceLogprobs(**logprobs)

    def get(self, key, default=None):
        # Custom .get() method to access attributes with a default value if the attribute doesn't exist
        return getattr(self, key, default)

    def __getitem__(self, key):
        # Allow dictionary-style access to attributes
        return getattr(self, key)

    def __setitem__(self, key, value):
        # Allow dictionary-style assignment of attributes
        setattr(self, key, value)

    def json(self, **kwargs):
        try:
            return self.model_dump()  # noqa
        except:
            # if using pydantic v1
            return self.dict()


class Delta(OpenAIObject):
    def __init__(
        self,
        content=None,
        role=None,
        function_call=None,
        tool_calls=None,
        **params,
    ):
        super(Delta, self).__init__(**params)
        self.content = content
        self.role = role

        if function_call is not None and isinstance(function_call, dict):
            self.function_call = FunctionCall(**function_call)
        else:
            self.function_call = function_call
        if tool_calls is not None and isinstance(tool_calls, list):
            self.tool_calls = []
            for tool_call in tool_calls:
                if isinstance(tool_call, dict):
                    if tool_call.get("index", None) is None:
                        tool_call["index"] = 0
                    self.tool_calls.append(ChatCompletionDeltaToolCall(**tool_call))
                elif isinstance(tool_call, ChatCompletionDeltaToolCall):
                    self.tool_calls.append(tool_call)
        else:
            self.tool_calls = tool_calls

    def __contains__(self, key):
        # Define custom behavior for the 'in' operator
        return hasattr(self, key)

    def get(self, key, default=None):
        # Custom .get() method to access attributes with a default value if the attribute doesn't exist
        return getattr(self, key, default)

    def __getitem__(self, key):
        # Allow dictionary-style access to attributes
        return getattr(self, key)

    def __setitem__(self, key, value):
        # Allow dictionary-style assignment of attributes
        setattr(self, key, value)


class Choices(OpenAIObject):
    def __init__(
        self,
        finish_reason=None,
        index=0,
        message: Optional[Union[Message, dict]] = None,
        logprobs=None,
        enhancements=None,
        **params,
    ):
        super(Choices, self).__init__(**params)
        if finish_reason is not None:
            self.finish_reason = map_finish_reason(
                finish_reason
            )  # set finish_reason for all responses
        else:
            self.finish_reason = "stop"
        self.index = index
        if message is None:
            self.message = Message()
        else:
            if isinstance(message, Message):
                self.message = message
            elif isinstance(message, dict):
                self.message = Message(**message)
        if logprobs is not None:
            self.logprobs = logprobs
        if enhancements is not None:
            self.enhancements = enhancements

    def __contains__(self, key):
        # Define custom behavior for the 'in' operator
        return hasattr(self, key)

    def get(self, key, default=None):
        # Custom .get() method to access attributes with a default value if the attribute doesn't exist
        return getattr(self, key, default)

    def __getitem__(self, key):
        # Allow dictionary-style access to attributes
        return getattr(self, key)

    def __setitem__(self, key, value):
        # Allow dictionary-style assignment of attributes
        setattr(self, key, value)


class Usage(OpenAIObject):
    def __init__(
        self, prompt_tokens=None, completion_tokens=None, total_tokens=None, **params
    ):
        super(Usage, self).__init__(**params)
        if prompt_tokens:
            self.prompt_tokens = prompt_tokens
        if completion_tokens:
            self.completion_tokens = completion_tokens
        if total_tokens:
            self.total_tokens = total_tokens

    def __contains__(self, key):
        # Define custom behavior for the 'in' operator
        return hasattr(self, key)

    def get(self, key, default=None):
        # Custom .get() method to access attributes with a default value if the attribute doesn't exist
        return getattr(self, key, default)

    def __getitem__(self, key):
        # Allow dictionary-style access to attributes
        return getattr(self, key)

    def __setitem__(self, key, value):
        # Allow dictionary-style assignment of attributes
        setattr(self, key, value)


class StreamingChoices(OpenAIObject):
    def __init__(
        self,
        finish_reason=None,
        index=0,
        delta: Optional[Delta] = None,
        logprobs=None,
        enhancements=None,
        **params,
    ):
        super(StreamingChoices, self).__init__(**params)
        if finish_reason:
            self.finish_reason = finish_reason
        else:
            self.finish_reason = None
        self.index = index
        if delta is not None:
            if isinstance(delta, Delta):
                self.delta = delta
            elif isinstance(delta, dict):
                self.delta = Delta(**delta)
        else:
            self.delta = Delta()
        if enhancements is not None:
            self.enhancements = enhancements

        if logprobs is not None and isinstance(logprobs, dict):
            self.logprobs = ChoiceLogprobs(**logprobs)
        else:
            self.logprobs = logprobs  # type: ignore

    def __contains__(self, key):
        # Define custom behavior for the 'in' operator
        return hasattr(self, key)

    def get(self, key, default=None):
        # Custom .get() method to access attributes with a default value if the attribute doesn't exist
        return getattr(self, key, default)

    def __getitem__(self, key):
        # Allow dictionary-style access to attributes
        return getattr(self, key)

    def __setitem__(self, key, value):
        # Allow dictionary-style assignment of attributes
        setattr(self, key, value)


class ModelResponse(OpenAIObject):
    id: str
    """A unique identifier for the completion."""

    choices: List[Union[Choices, StreamingChoices]]
    """The list of completion choices the model generated for the input prompt."""

    created: int
    """The Unix timestamp (in seconds) of when the completion was created."""

    model: Optional[str] = None
    """The model used for completion."""

    object: str
    """The object type, which is always "text_completion" """

    system_fingerprint: Optional[str] = None
    """This fingerprint represents the backend configuration that the model runs with.

    Can be used in conjunction with the `seed` request parameter to understand when
    backend changes have been made that might impact determinism.
    """

    _hidden_params: dict = {}

    def __init__(
        self,
        id=None,
        choices=None,
        created=None,
        model=None,
        object=None,
        system_fingerprint=None,
        usage=None,
        stream=None,
        stream_options=None,
        response_ms=None,
        hidden_params=None,
        **params,
    ) -> None:
        if stream is not None and stream is True:
            object = "chat.completion.chunk"
            if choices is not None and isinstance(choices, list):
                new_choices = []
                for choice in choices:
                    if isinstance(choice, StreamingChoices):
                        _new_choice = choice
                    elif isinstance(choice, dict):
                        _new_choice = StreamingChoices(**choice)
                    new_choices.append(_new_choice)
                choices = new_choices
            else:
                choices = [StreamingChoices()]
        else:
            object = "chat.completion"
            if choices is not None and isinstance(choices, list):
                new_choices = []
                for choice in choices:
                    if isinstance(choice, Choices):
                        _new_choice = choice  # type: ignore
                    elif isinstance(choice, dict):
                        _new_choice = Choices(**choice)  # type: ignore
                    new_choices.append(_new_choice)
                choices = new_choices
            else:
                choices = [Choices()]
        if id is None:
            id = _generate_id()
        else:
            id = id
        if created is None:
            created = int(time.time())
        else:
            created = created
        model = model
        if usage is not None:
            if isinstance(usage, dict):
                usage = Usage(**usage)
            else:
                usage = usage
        elif stream is None or stream is False:
            usage = Usage()
        if hidden_params:
            self._hidden_params = hidden_params

        init_values = {
            "id": id,
            "choices": choices,
            "created": created,
            "model": model,
            "object": object,
            "system_fingerprint": system_fingerprint,
        }

        if usage is not None:
            init_values["usage"] = usage

        super().__init__(
            **init_values,
            **params,
        )

    def __contains__(self, key):
        # Define custom behavior for the 'in' operator
        return hasattr(self, key)

    def get(self, key, default=None):
        # Custom .get() method to access attributes with a default value if the attribute doesn't exist
        return getattr(self, key, default)

    def __getitem__(self, key):
        # Allow dictionary-style access to attributes
        return getattr(self, key)

    def __setitem__(self, key, value):
        # Allow dictionary-style assignment of attributes
        setattr(self, key, value)

    def json(self, **kwargs):
        try:
            return self.model_dump()  # noqa
        except:
            # if using pydantic v1
            return self.dict()


class Embedding(OpenAIObject):
    embedding: Union[list, str] = []
    index: int
    object: str

    def get(self, key, default=None):
        # Custom .get() method to access attributes with a default value if the attribute doesn't exist
        return getattr(self, key, default)

    def __getitem__(self, key):
        # Allow dictionary-style access to attributes
        return getattr(self, key)

    def __setitem__(self, key, value):
        # Allow dictionary-style assignment of attributes
        setattr(self, key, value)


class EmbeddingResponse(OpenAIObject):
    model: Optional[str] = None
    """The model used for embedding."""

    data: Optional[List] = None
    """The actual embedding value"""

    object: str
    """The object type, which is always "embedding" """

    usage: Optional[Usage] = None
    """Usage statistics for the embedding request."""

    _hidden_params: dict = {}

    def __init__(
        self,
        model=None,
        usage=None,
        stream=False,
        response_ms=None,
        data=None,
        **params,
    ):
        object = "list"
        if response_ms:
            _response_ms = response_ms
        else:
            _response_ms = None
        if data:
            data = data
        else:
            data = None

        if usage:
            usage = usage
        else:
            usage = Usage()

        model = model
        super().__init__(model=model, object=object, data=data, usage=usage)

    def __contains__(self, key):
        # Define custom behavior for the 'in' operator
        return hasattr(self, key)

    def get(self, key, default=None):
        # Custom .get() method to access attributes with a default value if the attribute doesn't exist
        return getattr(self, key, default)

    def __getitem__(self, key):
        # Allow dictionary-style access to attributes
        return getattr(self, key)

    def __setitem__(self, key, value):
        # Allow dictionary-style assignment of attributes
        setattr(self, key, value)

    def json(self, **kwargs):
        try:
            return self.model_dump()  # noqa
        except:
            # if using pydantic v1
            return self.dict()


class Logprobs(OpenAIObject):
    text_offset: List[int]
    token_logprobs: List[float]
    tokens: List[str]
    top_logprobs: List[Dict[str, float]]


class TextChoices(OpenAIObject):
    def __init__(self, finish_reason=None, index=0, text=None, logprobs=None, **params):
        super(TextChoices, self).__init__(**params)
        if finish_reason:
            self.finish_reason = map_finish_reason(finish_reason)
        else:
            self.finish_reason = None
        self.index = index
        if text is not None:
            self.text = text
        else:
            self.text = None
        if logprobs is None:
            self.logprobs = None
        else:
            if isinstance(logprobs, dict):
                self.logprobs = Logprobs(**logprobs)
            else:
                self.logprobs = logprobs

    def __contains__(self, key):
        # Define custom behavior for the 'in' operator
        return hasattr(self, key)

    def get(self, key, default=None):
        # Custom .get() method to access attributes with a default value if the attribute doesn't exist
        return getattr(self, key, default)

    def __getitem__(self, key):
        # Allow dictionary-style access to attributes
        return getattr(self, key)

    def __setitem__(self, key, value):
        # Allow dictionary-style assignment of attributes
        setattr(self, key, value)

    def json(self, **kwargs):
        try:
            return self.model_dump()  # noqa
        except:
            # if using pydantic v1
            return self.dict()


class TextCompletionResponse(OpenAIObject):
    """
    {
        "id": response["id"],
        "object": "text_completion",
        "created": response["created"],
        "model": response["model"],
        "choices": [
        {
            "text": response["choices"][0]["message"]["content"],
            "index": response["choices"][0]["index"],
            "logprobs": transformed_logprobs,
            "finish_reason": response["choices"][0]["finish_reason"]
        }
        ],
        "usage": response["usage"]
    }
    """

    id: str
    object: str
    created: int
    model: Optional[str]
    choices: List[TextChoices]
    usage: Optional[Usage]
    _response_ms: Optional[int] = None
    _hidden_params: HiddenParams

    def __init__(
        self,
        id=None,
        choices=None,
        created=None,
        model=None,
        usage=None,
        stream=False,
        response_ms=None,
        object=None,
        **params,
    ):
        if stream:
            object = "text_completion.chunk"
            choices = [TextChoices()]
        else:
            object = "text_completion"
            if choices is not None and isinstance(choices, list):
                new_choices = []
                for choice in choices:
                    if isinstance(choice, TextChoices):
                        _new_choice = choice
                    elif isinstance(choice, dict):
                        _new_choice = TextChoices(**choice)
                    new_choices.append(_new_choice)
                choices = new_choices
            else:
                choices = [TextChoices()]
        if object is not None:
            object = object
        if id is None:
            id = _generate_id()
        else:
            id = id
        if created is None:
            created = int(time.time())
        else:
            created = created

        model = model
        if usage:
            usage = usage
        else:
            usage = Usage()

        super(TextCompletionResponse, self).__init__(
            id=id,
            object=object,
            created=created,
            model=model,
            choices=choices,
            usage=usage,
            **params,
        )

        if response_ms:
            self._response_ms = response_ms
        else:
            self._response_ms = None
        self._hidden_params = HiddenParams()

    def __contains__(self, key):
        # Define custom behavior for the 'in' operator
        return hasattr(self, key)

    def get(self, key, default=None):
        # Custom .get() method to access attributes with a default value if the attribute doesn't exist
        return getattr(self, key, default)

    def __getitem__(self, key):
        # Allow dictionary-style access to attributes
        return getattr(self, key)

    def __setitem__(self, key, value):
        # Allow dictionary-style assignment of attributes
        setattr(self, key, value)


class ImageObject(OpenAIObject):
    """
    Represents the url or the content of an image generated by the OpenAI API.

    Attributes:
    b64_json: The base64-encoded JSON of the generated image, if response_format is b64_json.
    url: The URL of the generated image, if response_format is url (default).
    revised_prompt: The prompt that was used to generate the image, if there was any revision to the prompt.

    https://platform.openai.com/docs/api-reference/images/object
    """

    b64_json: Optional[str] = None
    url: Optional[str] = None
    revised_prompt: Optional[str] = None

    def __init__(self, b64_json=None, url=None, revised_prompt=None):
        super().__init__(b64_json=b64_json, url=url, revised_prompt=revised_prompt)

    def __contains__(self, key):
        # Define custom behavior for the 'in' operator
        return hasattr(self, key)

    def get(self, key, default=None):
        # Custom .get() method to access attributes with a default value if the attribute doesn't exist
        return getattr(self, key, default)

    def __getitem__(self, key):
        # Allow dictionary-style access to attributes
        return getattr(self, key)

    def __setitem__(self, key, value):
        # Allow dictionary-style assignment of attributes
        setattr(self, key, value)

    def json(self, **kwargs):
        try:
            return self.model_dump()  # noqa
        except:
            # if using pydantic v1
            return self.dict()


class ImageResponse(OpenAIObject):
    created: Optional[int] = None

    data: Optional[List[ImageObject]] = None

    usage: Optional[dict] = None

    _hidden_params: dict = {}

    def __init__(self, created=None, data=None, response_ms=None):
        if response_ms:
            _response_ms = response_ms
        else:
            _response_ms = None
        if data:
            data = data
        else:
            data = None

        if created:
            created = created
        else:
            created = None

        super().__init__(data=data, created=created)
        self.usage = {"prompt_tokens": 0, "completion_tokens": 0, "total_tokens": 0}

    def __contains__(self, key):
        # Define custom behavior for the 'in' operator
        return hasattr(self, key)

    def get(self, key, default=None):
        # Custom .get() method to access attributes with a default value if the attribute doesn't exist
        return getattr(self, key, default)

    def __getitem__(self, key):
        # Allow dictionary-style access to attributes
        return getattr(self, key)

    def __setitem__(self, key, value):
        # Allow dictionary-style assignment of attributes
        setattr(self, key, value)

    def json(self, **kwargs):
        try:
            return self.model_dump()  # noqa
        except:
            # if using pydantic v1
            return self.dict()


class TranscriptionResponse(OpenAIObject):
    text: Optional[str] = None

    _hidden_params: dict = {}

    def __init__(self, text=None):
        super().__init__(text=text)

    def __contains__(self, key):
        # Define custom behavior for the 'in' operator
        return hasattr(self, key)

    def get(self, key, default=None):
        # Custom .get() method to access attributes with a default value if the attribute doesn't exist
        return getattr(self, key, default)

    def __getitem__(self, key):
        # Allow dictionary-style access to attributes
        return getattr(self, key)

    def __setitem__(self, key, value):
        # Allow dictionary-style assignment of attributes
        setattr(self, key, value)

    def json(self, **kwargs):
        try:
            return self.model_dump()  # noqa
        except:
            # if using pydantic v1
            return self.dict()


class GenericImageParsingChunk(TypedDict):
    # {
    #         "type": "base64",
    #         "media_type": f"image/{image_format}",
    #         "data": base64_data,
    #     }
    type: str
    media_type: str
    data: str


class ResponseFormatChunk(TypedDict, total=False):
    type: Required[Literal["json_object", "text"]]
    response_schema: dict<|MERGE_RESOLUTION|>--- conflicted
+++ resolved
@@ -61,14 +61,9 @@
         float
     ]  # only for vertex ai models
     output_cost_per_image: Optional[float]
-<<<<<<< HEAD
-    output_cost_per_video_per_second: Optional[float]
-    output_cost_per_audio_per_second: Optional[float]
     output_vector_size: Optional[int]
-=======
     output_cost_per_video_per_second: Optional[float]  # only for vertex ai models
     output_cost_per_audio_per_second: Optional[float]  # only for vertex ai models
->>>>>>> ffcf9e69
     litellm_provider: Required[str]
     mode: Required[
         Literal[
