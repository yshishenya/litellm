--- conflicted
+++ resolved
@@ -9498,75 +9498,6 @@
         """
         
         for _callback in _success_callbacks:
-<<<<<<< HEAD
-            if _callback != "langfuse":
-                if _callback == "openmeter":
-                    env_vars = [
-                        "OPENMETER_API_KEY",
-                    ]
-                elif _callback == "braintrust":
-                    env_vars = [
-                        "BRAINTRUST_API_KEY",
-                        "BRAINTRUST_API_BASE",
-                    ]
-                elif _callback == "traceloop":
-                    env_vars = ["TRACELOOP_API_KEY"]
-                elif _callback == "custom_callback_api":
-                    custom_callback_url = environment_variables.get(
-                        "custom_callback_api_url"
-                    )
-                    custom_callback_headers = environment_variables.get(
-                        "custom_callback_api_headers"
-                    )
-                    if custom_callback_url is not None and custom_callback_headers is not None:
-                        env_vars = [
-                            "custom_callback_api_url",
-                            "custom_callback_api_headers",
-                        ]
-                    else:
-                        env_vars = ["GENERIC_LOGGER_ENDPOINT", "GENERIC_LOGGER_HEADER"]
-                elif _callback == "otel":
-                    env_vars = ["OTEL_EXPORTER", "OTEL_ENDPOINT", "OTEL_HEADERS"]
-                elif _callback == "langsmith":
-                    env_vars = [
-                        "LANGSMITH_API_KEY",
-                        "LANGSMITH_PROJECT",
-                        "LANGSMITH_DEFAULT_RUN_NAME",
-                    ]
-                else:
-                    env_vars = []
-
-                env_vars_dict = {}
-                for _var in env_vars:
-                    env_variable = environment_variables.get(_var, None)
-                    if env_variable is None:
-                        env_vars_dict[_var] = None
-                    else:
-                        env_vars_dict[_var] = env_variable
-
-                _data_to_return.append({"name": _callback, "variables": env_vars_dict})
-            elif _callback == "langfuse":
-                _langfuse_vars = [
-                    "LANGFUSE_PUBLIC_KEY",
-                    "LANGFUSE_SECRET_KEY",
-                    "LANGFUSE_HOST",
-                ]
-                _langfuse_env_vars = {}
-                for _var in _langfuse_vars:
-                    env_variable = environment_variables.get(_var, None)
-                    if env_variable is None:
-                        _langfuse_env_vars[_var] = None
-                    else:
-                        # decode + decrypt the value
-                        decrypted_value = decrypt_value_helper(
-                            value=env_variable, key=_var
-                        )
-                        _langfuse_env_vars[_var] = decrypted_value
-
-                _data_to_return.append(
-                    {"name": _callback, "variables": _langfuse_env_vars}
-                )
-=======
             _data_to_return.append(process_callback(_callback, "success", environment_variables))
         
         for _callback in _failure_callbacks:
@@ -9574,7 +9505,6 @@
         
         for _callback in _success_and_failure_callbacks:
             _data_to_return.append(process_callback(_callback, "success_and_failure", environment_variables))
->>>>>>> 1ea7803d
 
         # Check if slack alerting is on
         _alerting = _general_settings.get("alerting", [])
