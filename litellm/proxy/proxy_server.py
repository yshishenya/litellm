--- conflicted
+++ resolved
@@ -1124,13 +1124,10 @@
     config_json = json.dumps(config)
     metadata_json = json.dumps(metadata)
     user_id = user_id or str(uuid.uuid4())
-<<<<<<< HEAD
     tpm_limit = tpm_limit or sys.maxsize
     rpm_limit = rpm_limit or sys.maxsize
-=======
     if type(team_id) is not str:
         team_id = str(team_id)
->>>>>>> b21a357c
     try:
         # Create a new verification token (you may want to enhance this logic based on your needs)
         user_data = {
