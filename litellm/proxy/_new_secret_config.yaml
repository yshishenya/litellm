--- conflicted
+++ resolved
@@ -1,15 +1,4 @@
 model_list:
-<<<<<<< HEAD
-  - model_name: fake-openai-endpoint
-    litellm_params:
-      model: openai/fake
-      api_key: fake-key
-      api_base: https://exampleopenaiendpoint-production.up.railway.app/
-  - model_name: gpt-image-1 
-    litellm_params:
-      model: openai/gpt-image-1
-      api_key: os.environ/OPENAI_API_KEY
-=======
  - model_name: fake-openai-endpoint
    litellm_params:
     model: openai/fake
@@ -35,5 +24,4 @@
 
   model_group_settings:
     forward_client_headers_to_llm_api:
-      - fake-openai-endpoint
->>>>>>> 06a2915e
+      - fake-openai-endpoint